--- conflicted
+++ resolved
@@ -89,12 +89,8 @@
     steps:
       - uses: actions/checkout@v6
 
-<<<<<<< HEAD
       - name: Use Node.js
         uses: actions/setup-node@v6
-=======
-      - uses: actions/setup-node@v6
->>>>>>> 182907bf
         with:
           node-version: '24.x'
           cache: 'npm'
